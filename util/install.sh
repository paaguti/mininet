--- conflicted
+++ resolved
@@ -219,16 +219,10 @@
             sudo ${PYTHON} get-pip.py
             rm get-pip.py
         fi
-       ${python} -m pip install pexpect
+        ${python} -m pip install pexpect
         $install iproute2 || $install iproute
         $install cgroup-tools || $install cgroup-bin
-<<<<<<< HEAD
-        if [ "$DISTRIB_CODENAME" == "focal" ];  then
-            $install net-tools
-        fi
-=======
         $install cgroupfs-mount
->>>>>>> 8725056d
     fi
 
     echo "Installing Mininet core"
